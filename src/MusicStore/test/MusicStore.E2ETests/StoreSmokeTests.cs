--- conflicted
+++ resolved
@@ -34,11 +34,7 @@
                     EnvironmentName = "SocialTesting",
                     PublishApplicationBeforeDeployment = true,
                     PreservePublishedApplicationForDebugging = Helpers.PreservePublishedApplicationForDebugging,
-<<<<<<< HEAD
                     TargetFramework = Tfm.NetCoreApp30,
-=======
-                    TargetFramework = Tfm.NetCoreApp22,
->>>>>>> a6b04bf9
                     UserAdditionalCleanup = parameters =>
                     {
                         DbUtils.DropDatabase(musicStoreDbName, logger);
