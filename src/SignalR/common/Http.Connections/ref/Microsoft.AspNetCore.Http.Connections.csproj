<!-- This file is automatically generated. -->
<Project Sdk="Microsoft.NET.Sdk">
  <PropertyGroup>
    <TargetFrameworks>$(DefaultNetCoreTargetFramework)</TargetFrameworks>
  </PropertyGroup>
<<<<<<< HEAD
  <ItemGroup Condition="'$(TargetFramework)' == 'netcoreapp3.0'">
    <Compile Include="Microsoft.AspNetCore.Http.Connections.netcoreapp3.0.cs" />
    <Reference Include="Microsoft.AspNetCore.Authorization.Policy" />
    <Reference Include="Microsoft.AspNetCore.Hosting.Abstractions" />
    <Reference Include="Microsoft.AspNetCore.Http.Connections.Common" />
    <Reference Include="Microsoft.AspNetCore.Http" />
    <Reference Include="Microsoft.AspNetCore.Routing" />
    <Reference Include="Microsoft.AspNetCore.WebSockets" />
    <Reference Include="Microsoft.Extensions.ValueStopwatch.Sources" />
    <Reference Include="System.Security.Principal.Windows" />
    <InternalsVisibleTo Include="Microsoft.AspNetCore.Http.Connections.Tests" Key="" />
=======
  <ItemGroup Condition="'$(TargetFramework)' == '$(DefaultNetCoreTargetFramework)'">
    <Compile Include="Microsoft.AspNetCore.Http.Connections.netcoreapp.cs" />
    <Reference Include="Microsoft.AspNetCore.Authorization.Policy"  />
    <Reference Include="Microsoft.AspNetCore.Hosting.Abstractions"  />
    <Reference Include="Microsoft.AspNetCore.Http.Connections.Common"  />
    <Reference Include="Microsoft.AspNetCore.Http"  />
    <Reference Include="Microsoft.AspNetCore.Routing"  />
    <Reference Include="Microsoft.AspNetCore.WebSockets"  />
    <Reference Include="Microsoft.Extensions.ValueStopwatch.Sources"  />
    <Reference Include="System.Security.Principal.Windows"  />
>>>>>>> bc75981e
  </ItemGroup>
</Project><|MERGE_RESOLUTION|>--- conflicted
+++ resolved
@@ -3,9 +3,8 @@
   <PropertyGroup>
     <TargetFrameworks>$(DefaultNetCoreTargetFramework)</TargetFrameworks>
   </PropertyGroup>
-<<<<<<< HEAD
-  <ItemGroup Condition="'$(TargetFramework)' == 'netcoreapp3.0'">
-    <Compile Include="Microsoft.AspNetCore.Http.Connections.netcoreapp3.0.cs" />
+  <ItemGroup Condition="'$(TargetFramework)' == '$(DefaultNetCoreTargetFramework)'">
+    <Compile Include="Microsoft.AspNetCore.Http.Connections.netcoreapp.cs" />
     <Reference Include="Microsoft.AspNetCore.Authorization.Policy" />
     <Reference Include="Microsoft.AspNetCore.Hosting.Abstractions" />
     <Reference Include="Microsoft.AspNetCore.Http.Connections.Common" />
@@ -15,17 +14,5 @@
     <Reference Include="Microsoft.Extensions.ValueStopwatch.Sources" />
     <Reference Include="System.Security.Principal.Windows" />
     <InternalsVisibleTo Include="Microsoft.AspNetCore.Http.Connections.Tests" Key="" />
-=======
-  <ItemGroup Condition="'$(TargetFramework)' == '$(DefaultNetCoreTargetFramework)'">
-    <Compile Include="Microsoft.AspNetCore.Http.Connections.netcoreapp.cs" />
-    <Reference Include="Microsoft.AspNetCore.Authorization.Policy"  />
-    <Reference Include="Microsoft.AspNetCore.Hosting.Abstractions"  />
-    <Reference Include="Microsoft.AspNetCore.Http.Connections.Common"  />
-    <Reference Include="Microsoft.AspNetCore.Http"  />
-    <Reference Include="Microsoft.AspNetCore.Routing"  />
-    <Reference Include="Microsoft.AspNetCore.WebSockets"  />
-    <Reference Include="Microsoft.Extensions.ValueStopwatch.Sources"  />
-    <Reference Include="System.Security.Principal.Windows"  />
->>>>>>> bc75981e
   </ItemGroup>
 </Project>